--- conflicted
+++ resolved
@@ -279,13 +279,6 @@
         return decorator
 
     def get_route_from_scope(self, scope) -> typing.Tuple[Route, typing.Optional[typing.Dict]]:
-<<<<<<< HEAD
-        if "root_path" in scope:
-            scope["path"] = scope["root_path"] + scope["path"]
-            scope["root_path"] = ""
-
-=======
->>>>>>> 454370a3
         partial = None
 
         for route in self.routes:
@@ -299,13 +292,8 @@
                 scope.update(child_scope)
 
                 if isinstance(route, Mount):
-<<<<<<< HEAD
-                    scope["root_path"] = ""
-                    return route.app.get_route_from_scope(scope)
-=======
                     route, mount_scope = route.app.get_route_from_scope(scope)
                     return route, mount_scope
->>>>>>> 454370a3
 
                 return route, scope
             elif match == Match.PARTIAL and partial is None:
